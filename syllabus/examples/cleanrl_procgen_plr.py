""" An example applying Syllabus Prioritized Level Replay to Procgen. This code is based on https://github.com/facebookresearch/level-replay/blob/main/train.py

NOTE: In order to efficiently change the seed of a procgen environment directly without reinitializing it,
we rely on Minqi Jiang's custom branch of procgen found here: https://github.com/minqi/procgen
"""
import argparse
import os
import random
import time
from collections import deque
from distutils.util import strtobool

import gym as openai_gym
import gymnasium as gym
import numpy as np
import procgen  # noqa: F401
import torch
import torch.nn as nn
import torch.optim as optim
from shimmy.openai_gym_compatibility import GymV21CompatibilityV0
from procgen import ProcgenEnv
from syllabus.core import (MultiProcessingSyncWrapper,
                           make_multiprocessing_curriculum)
from syllabus.curricula import DomainRandomization, PrioritizedLevelReplay, LearningProgressCurriculum
from syllabus.examples.models import ProcgenAgent
from syllabus.examples.task_wrappers import ProcgenTaskWrapper
from torch.utils.tensorboard import SummaryWriter

from .vecenv import VecExtractDictObs, VecMonitor, VecNormalize


def parse_args():
    # fmt: off
    parser = argparse.ArgumentParser()
    parser.add_argument("--exp-name", type=str, default=os.path.basename(__file__).rstrip(".py"),
                        help="the name of this experiment")
    parser.add_argument("--seed", type=int, default=1,
                        help="seed of the experiment")
    parser.add_argument("--torch-deterministic", type=lambda x: bool(strtobool(x)), default=True, nargs="?", const=True,
                        help="if toggled, `torch.backends.cudnn.deterministic=False`")
    parser.add_argument("--cuda", type=lambda x: bool(strtobool(x)), default=True, nargs="?", const=True,
                        help="if toggled, cuda will be enabled by default")
    parser.add_argument("--track", type=lambda x: bool(strtobool(x)), default=False, nargs="?", const=True,
<<<<<<< HEAD
                        help="if toggled, this experiment will be tracked with Weights and Biases")
    parser.add_argument("--wandb-project-name", type=str, default="cleanRL",
                        help="the wandb's project name")
=======
        help="if toggled, this experiment will be tracked with Weights and Biases")
    parser.add_argument("--wandb-project-name", type=str, default="syllabus",
        help="the wandb's project name")
>>>>>>> cbc7671a
    parser.add_argument("--wandb-entity", type=str, default=None,
                        help="the entity (team) of wandb's project")
    parser.add_argument("--capture-video", type=lambda x: bool(strtobool(x)), default=False, nargs="?", const=True,
                        help="weather to capture videos of the agent performances (check out `videos` folder)")

    # Algorithm specific arguments
    parser.add_argument("--env-id", type=str, default="starpilot",
                        help="the id of the environment")
    parser.add_argument("--total-timesteps", type=int, default=int(25e6),
                        help="total timesteps of the experiments")
    parser.add_argument("--learning-rate", type=float, default=5e-4,
                        help="the learning rate of the optimizer")
    parser.add_argument("--num-envs", type=int, default=64,
                        help="the number of parallel game environments")
    parser.add_argument("--num-steps", type=int, default=256,
                        help="the number of steps to run in each environment per policy rollout")
    parser.add_argument("--anneal-lr", type=lambda x: bool(strtobool(x)), default=False, nargs="?", const=True,
                        help="Toggle learning rate annealing for policy and value networks")
    parser.add_argument("--gae", type=lambda x: bool(strtobool(x)), default=True, nargs="?", const=True,
                        help="Use GAE for advantage computation")
    parser.add_argument("--gamma", type=float, default=0.999,
                        help="the discount factor gamma")
    parser.add_argument("--gae-lambda", type=float, default=0.95,
                        help="the lambda for the general advantage estimation")
    parser.add_argument("--num-minibatches", type=int, default=8,
                        help="the number of mini-batches")
    parser.add_argument("--update-epochs", type=int, default=3,
                        help="the K epochs to update the policy")
    parser.add_argument("--norm-adv", type=lambda x: bool(strtobool(x)), default=True, nargs="?", const=True,
                        help="Toggles advantages normalization")
    parser.add_argument("--clip-coef", type=float, default=0.2,
                        help="the surrogate clipping coefficient")
    parser.add_argument("--clip-vloss", type=lambda x: bool(strtobool(x)), default=True, nargs="?", const=True,
                        help="Toggles whether or not to use a clipped loss for the value function, as per the paper.")
    parser.add_argument("--ent-coef", type=float, default=0.01,
                        help="coefficient of the entropy")
    parser.add_argument("--vf-coef", type=float, default=0.5,
                        help="coefficient of the value function")
    parser.add_argument("--max-grad-norm", type=float, default=0.5,
                        help="the maximum norm for the gradient clipping")
    parser.add_argument("--target-kl", type=float, default=None,
                        help="the target KL divergence threshold")

    # Procgen arguments
    parser.add_argument("--full-dist", type=lambda x: bool(strtobool(x)), default=True, nargs="?", const=True,
                        help="Train on full distribution of levels.")

    # Curriculum arguments
    parser.add_argument("--curriculum", type=lambda x: bool(strtobool(x)), default=False, nargs="?", const=True,
                        help="if toggled, this experiment will use curriculum learning")
    parser.add_argument("--curriculum-method", type=str, default="plr",
                        help="curriculum method to use")
    args = parser.parse_args()
    args.batch_size = int(args.num_envs * args.num_steps)
    args.minibatch_size = int(args.batch_size // args.num_minibatches)
    # fmt: on
    return args


PROCGEN_RETURN_BOUNDS = {
    "coinrun": (5, 10),
    "starpilot": (2.5, 64),
    "caveflyer": (3.5, 12),
    "dodgeball": (1.5, 19),
    "fruitbot": (-1.5, 32.4),
    "chaser": (0.5, 13),
    "miner": (1.5, 13),
    "jumper": (3, 10),
    "leaper": (3, 10),
    "maze": (5, 10),
    "bigfish": (1, 40),
    "heist": (3.5, 10),
    "climber": (2, 12.6),
    "plunder": (4.5, 30),
    "ninja": (3.5, 10),
    "bossfight": (0.5, 13),
}


def make_env(env_id, seed, task_queue, update_queue, curriculum=False, start_level=0, num_levels=1):
    def thunk():
        env = openai_gym.make(f"procgen-{env_id}-v0", distribution_mode="easy", start_level=start_level, num_levels=num_levels)
        env = GymV21CompatibilityV0(env=env)
        env = ProcgenTaskWrapper(env, seed=seed)
        if curriculum:
            if task_queue is not None and update_queue is not None:
                env = MultiProcessingSyncWrapper(
                    env,
                    task_queue,
                    update_queue,
                    update_on_step=False,
                    task_space=env.task_space,
                )
        return env
    return thunk


def wrap_vecenv(vecenv):
    vecenv.is_vector_env = True
    vecenv = VecMonitor(venv=vecenv, filename=None, keep_buf=100)
    vecenv = VecNormalize(venv=vecenv, ob=False, ret=True)
    return vecenv


def level_replay_evaluate(
    env_name,
    policy,
    num_episodes,
    device,
    num_levels=0
):
    policy.eval()
    eval_envs = gym.vector.SyncVectorEnv(
        [
            make_env(args.env_id, args.seed + i, task_queue, update_queue, num_levels=num_levels)
            for i in range(1)
        ]
    )
    eval_envs = wrap_vecenv(eval_envs)

    eval_episode_rewards = []
    eval_obs, _ = eval_envs.reset()

    while len(eval_episode_rewards) < num_episodes:
        with torch.no_grad():
            eval_action, _, _, _ = policy.get_action_and_value(torch.Tensor(eval_obs).to(device), deterministic=False)

        eval_obs, _, truncs, terms, infos = eval_envs.step(np.array([eval_action.cpu().numpy()]))

        for info in infos:
            if 'episode' in info.keys():
                eval_episode_rewards.append(info['episode']['r'])

    eval_envs.close()
    mean_returns = np.mean(eval_episode_rewards)
    stddev_returns = np.std(eval_episode_rewards)
    env_min, env_max = PROCGEN_RETURN_BOUNDS[args.env_id]
    normalized_mean_returns = (mean_returns - env_min) / (env_max - env_min)
    policy.train()
    return mean_returns, stddev_returns, normalized_mean_returns


<<<<<<< HEAD
=======
# def evaluate(ev_envs, use_train_seeds=False):
#     num_episodes = 10
#     eval_returns = []
#     eval_lengths = []
#     if use_train_seeds:
#         seeds = list(range(args.num_envs))
#     else:
#         seeds = [random.randint(0, 100000) for _ in range(args.num_envs)]
#     ev_envs.seed(seeds)
#     eval_obs = ev_envs.reset()
#     while len(eval_returns) < num_episodes:
#         with torch.no_grad():
#             eval_action, _, _, _ = agent.get_action_and_value(torch.Tensor(eval_obs).to(device), deterministic=True)
#         eval_obs, _, _, eval_info = ev_envs.step(eval_action.cpu().numpy())
#         for item in eval_info:
#             if "episode" in item.keys():
#                 eval_returns.append(item['episode']['r'])
#                 eval_lengths.append(item['episode']['l'])

#     mean_returns = np.mean(eval_returns)
#     stddev_returns = np.std(eval_returns)
#     mean_lengths = np.mean(eval_lengths)
#     env_min, env_max = PROCGEN_RETURN_BOUNDS[args.env_id]
#     normalized_mean_returns = (mean_returns - env_min) / (env_max - env_min)
#     return mean_returns, stddev_returns, mean_lengths, normalized_mean_returns


>>>>>>> cbc7671a
if __name__ == "__main__":
    args = parse_args()
    run_name = f"{args.env_id}__{args.exp_name}__{args.seed}__{int(time.time())}"
    if args.track:
        import wandb

        wandb.init(
            project=args.wandb_project_name,
            entity=args.wandb_entity,
            sync_tensorboard=True,
            config=vars(args),
            name=run_name,
            monitor_gym=True,
            save_code=True,
            dir="/fs/nexus-scratch/rsulli/"
        )
        wandb.run.log_code("./syllabus/examples")
    writer = SummaryWriter(f"/fs/nexus-scratch/rsulli/runs/{run_name}")
    writer.add_text(
        "hyperparameters",
        "|param|value|\n|-|-|\n%s" % ("\n".join([f"|{key}|{value}|" for key, value in vars(args).items()])),
    )

    # TRY NOT TO MODIFY: seeding
    random.seed(args.seed)
    np.random.seed(args.seed)
    torch.manual_seed(args.seed)
    torch.backends.cudnn.deterministic = args.torch_deterministic

    device = torch.device("cuda" if torch.cuda.is_available() and args.cuda else "cpu")
    print("Device:", device)

    # Curriculum setup
    task_queue = update_queue = None
    if args.curriculum:
        sample_env = openai_gym.make(f"procgen-{args.env_id}-v0")
        sample_env = GymV21CompatibilityV0(env=sample_env)
        sample_env = ProcgenTaskWrapper(sample_env, seed=args.seed)

        # Intialize Curriculum Method
        if args.curriculum_method == "plr":
            print("Using prioritized level replay.")
            curriculum = PrioritizedLevelReplay(
                sample_env.task_space,
                num_steps=args.num_steps,
                num_processes=args.num_envs,
                gamma=args.gamma,
                gae_lambda=args.gae_lambda,
                task_sampler_kwargs_dict={"strategy": "value_l1"}
            )
        elif args.curriculum_method == "dr":
            print("Using domain randomization.")
            curriculum = DomainRandomization(sample_env.task_space)
        elif args.curriculum_method == "lp":
            print("Using learning progress.")
            curriculum = LearningProgressCurriculum(sample_env.task_space)
        else:
            raise ValueError(f"Unknown curriculum method {args.curriculum_method}")
        curriculum, task_queue, update_queue = make_multiprocessing_curriculum(curriculum)
        del sample_env

    # env setup
    envs = gym.vector.AsyncVectorEnv(
        [
            make_env(
                args.env_id,
                args.seed + i,
                task_queue,
                update_queue,
                curriculum=args.curriculum,
                num_levels=1 if args.curriculum else 0
            )
            for i in range(args.num_envs)
        ]
    )
    envs = wrap_vecenv(envs)
    assert isinstance(envs.single_action_space, gym.spaces.Discrete), "only discrete action space is supported"

    agent = ProcgenAgent(
        envs.single_observation_space.shape,
        envs.single_action_space.n,
        arch="large",
        base_kwargs={'recurrent': False, 'hidden_size': 256}
    ).to(device)
    optimizer = optim.Adam(agent.parameters(), lr=args.learning_rate, eps=1e-5)

    # ALGO Logic: Storage setup
    obs = torch.zeros((args.num_steps, args.num_envs) + envs.single_observation_space.shape).to(device)
    actions = torch.zeros((args.num_steps, args.num_envs) + envs.single_action_space.shape).to(device)
    logprobs = torch.zeros((args.num_steps, args.num_envs)).to(device)
    rewards = torch.zeros((args.num_steps, args.num_envs)).to(device)
    dones = torch.zeros((args.num_steps, args.num_envs)).to(device)
    values = torch.zeros((args.num_steps, args.num_envs)).to(device)

    # TRY NOT TO MODIFY: start the game
    global_step = 0
    start_time = time.time()
    next_obs, _ = envs.reset()
    next_obs = torch.Tensor(next_obs).to(device)
    next_done = torch.zeros(args.num_envs).to(device)
    num_updates = args.total_timesteps // args.batch_size
    episode_rewards = deque(maxlen=10)
    completed_episodes = 0

    for update in range(1, num_updates + 1):
        # Annealing the rate if instructed to do so.
        if args.anneal_lr:
            frac = 1.0 - (update - 1.0) / num_updates
            lrnow = frac * args.learning_rate
            optimizer.param_groups[0]["lr"] = lrnow

        for step in range(0, args.num_steps):
            global_step += 1 * args.num_envs
            obs[step] = next_obs
            dones[step] = next_done

            # ALGO LOGIC: action logic
            with torch.no_grad():
                action, logprob, _, value = agent.get_action_and_value(next_obs)
                values[step] = value.flatten()
            actions[step] = action
            logprobs[step] = logprob

            # TRY NOT TO MODIFY: execute the game and log data.
            next_obs, reward, term, trunc, info = envs.step(action.cpu().numpy())
            done = np.logical_or(term, trunc)
            rewards[step] = torch.tensor(reward).to(device).view(-1)
            next_obs, next_done = torch.Tensor(next_obs).to(device), torch.Tensor(done).to(device)
            completed_episodes += sum(done)

            for item in info:
                if "episode" in item.keys():
                    episode_rewards.append(item['episode']['r'])
                    print(f"global_step={global_step}, episodic_return={item['episode']['r']}")
                    writer.add_scalar("charts/episodic_return", item["episode"]["r"], global_step)
                    writer.add_scalar("charts/episodic_length", item["episode"]["l"], global_step)
                    break

            # Syllabus curriculum update
            if args.curriculum and args.curriculum_method == "plr":
                with torch.no_grad():
                    next_value = agent.get_value(next_obs)
                tasks = envs.get_attr("task")

                update = {
                    "update_type": "on_demand",
                    "metrics": {
                        "value": value,
                        "next_value": next_value,
                        "rew": reward,
                        "dones": done,
                        "tasks": tasks,
                    },
                }
                curriculum.update(update)
            #if args.curriculum:
            #    curriculum.log_metrics(writer, global_step)

        # bootstrap value if not done
        with torch.no_grad():
            next_value = agent.get_value(next_obs).reshape(1, -1)
            if args.gae:
                advantages = torch.zeros_like(rewards).to(device)
                lastgaelam = 0
                for t in reversed(range(args.num_steps)):
                    if t == args.num_steps - 1:
                        nextnonterminal = 1.0 - next_done
                        nextvalues = next_value
                    else:
                        nextnonterminal = 1.0 - dones[t + 1]
                        nextvalues = values[t + 1]
                    delta = rewards[t] + args.gamma * nextvalues * nextnonterminal - values[t]
                    advantages[t] = lastgaelam = delta + args.gamma * args.gae_lambda * nextnonterminal * lastgaelam
                returns = advantages + values
            else:
                returns = torch.zeros_like(rewards).to(device)
                for t in reversed(range(args.num_steps)):
                    if t == args.num_steps - 1:
                        nextnonterminal = 1.0 - next_done
                        next_return = next_value
                    else:
                        nextnonterminal = 1.0 - dones[t + 1]
                        next_return = returns[t + 1]
                    returns[t] = rewards[t] + args.gamma * nextnonterminal * next_return
                advantages = returns - values

        # flatten the batch
        b_obs = obs.reshape((-1,) + envs.single_observation_space.shape)
        b_logprobs = logprobs.reshape(-1)
        b_actions = actions.reshape((-1,) + envs.single_action_space.shape)
        b_advantages = advantages.reshape(-1)
        b_returns = returns.reshape(-1)
        b_values = values.reshape(-1)

        # Optimizing the policy and value network
        b_inds = np.arange(args.batch_size)
        clipfracs = []
        for epoch in range(args.update_epochs):
            np.random.shuffle(b_inds)
            for start in range(0, args.batch_size, args.minibatch_size):
                end = start + args.minibatch_size
                mb_inds = b_inds[start:end]

                _, newlogprob, entropy, newvalue = agent.get_action_and_value(b_obs[mb_inds], b_actions.long()[mb_inds])
                logratio = newlogprob - b_logprobs[mb_inds]
                ratio = logratio.exp()

                with torch.no_grad():
                    # calculate approx_kl http://joschu.net/blog/kl-approx.html
                    old_approx_kl = (-logratio).mean()
                    approx_kl = ((ratio - 1) - logratio).mean()
                    clipfracs += [((ratio - 1.0).abs() > args.clip_coef).float().mean().item()]

                mb_advantages = b_advantages[mb_inds]
                if args.norm_adv:
                    mb_advantages = (mb_advantages - mb_advantages.mean()) / (mb_advantages.std() + 1e-8)

                # Policy loss
                pg_loss1 = -mb_advantages * ratio
                pg_loss2 = -mb_advantages * torch.clamp(ratio, 1 - args.clip_coef, 1 + args.clip_coef)
                pg_loss = torch.max(pg_loss1, pg_loss2).mean()

                # Value loss
                newvalue = newvalue.view(-1)
                if args.clip_vloss:
                    v_loss_unclipped = (newvalue - b_returns[mb_inds]) ** 2
                    v_clipped = b_values[mb_inds] + torch.clamp(
                        newvalue - b_values[mb_inds],
                        -args.clip_coef,
                        args.clip_coef,
                    )
                    v_loss_clipped = (v_clipped - b_returns[mb_inds]) ** 2
                    v_loss_max = torch.max(v_loss_unclipped, v_loss_clipped)
                    v_loss = 0.5 * v_loss_max.mean()
                else:
                    v_loss = 0.5 * ((newvalue - b_returns[mb_inds]) ** 2).mean()

                entropy_loss = entropy.mean()
                loss = pg_loss - args.ent_coef * entropy_loss + v_loss * args.vf_coef

                optimizer.zero_grad()
                loss.backward()
                nn.utils.clip_grad_norm_(agent.parameters(), args.max_grad_norm)
                optimizer.step()

            if args.target_kl is not None:
                if approx_kl > args.target_kl:
                    break

        y_pred, y_true = b_values.cpu().numpy(), b_returns.cpu().numpy()
        var_y = np.var(y_true)
        explained_var = np.nan if var_y == 0 else 1 - np.var(y_true - y_pred) / var_y

        # Evaluate agent
        mean_eval_returns, stddev_eval_returns, normalized_mean_eval_returns = level_replay_evaluate(args.env_id, agent, 10, device)
        mean_train_returns, stddev_train_returns, normalized_mean_train_returns = level_replay_evaluate(args.env_id, agent, 10, device, num_levels=200)

        # TRY NOT TO MODIFY: record rewards for plotting purposes
        writer.add_scalar("charts/learning_rate", optimizer.param_groups[0]["lr"], global_step)
        writer.add_scalar("charts/episode_returns", np.mean(episode_rewards), global_step)
        writer.add_scalar("losses/value_loss", v_loss.item(), global_step)
        writer.add_scalar("losses/policy_loss", pg_loss.item(), global_step)
        writer.add_scalar("losses/entropy", entropy_loss.item(), global_step)
        writer.add_scalar("losses/old_approx_kl", old_approx_kl.item(), global_step)
        writer.add_scalar("losses/approx_kl", approx_kl.item(), global_step)
        writer.add_scalar("losses/clipfrac", np.mean(clipfracs), global_step)
        writer.add_scalar("losses/explained_variance", explained_var, global_step)
        print("SPS:", int(global_step / (time.time() - start_time)))
        writer.add_scalar("charts/SPS", int(global_step / (time.time() - start_time)), global_step)
        writer.add_scalar("test_eval/mean_episode_return", mean_eval_returns, global_step)
        writer.add_scalar("test_eval/normalized_mean_eval_return", normalized_mean_eval_returns, global_step)
        writer.add_scalar("test_eval/stddev_eval_return", mean_eval_returns, global_step)
        writer.add_scalar("train_eval/mean_episode_return", mean_train_returns, global_step)
        writer.add_scalar("train_eval/normalized_mean_train_return", normalized_mean_train_returns, global_step)
        writer.add_scalar("train_eval/stddev_train_return", mean_train_returns, global_step)
        writer.add_scalar("curriculum/completed_episodes", completed_episodes, step)

    envs.close()
    writer.close()<|MERGE_RESOLUTION|>--- conflicted
+++ resolved
@@ -41,15 +41,9 @@
     parser.add_argument("--cuda", type=lambda x: bool(strtobool(x)), default=True, nargs="?", const=True,
                         help="if toggled, cuda will be enabled by default")
     parser.add_argument("--track", type=lambda x: bool(strtobool(x)), default=False, nargs="?", const=True,
-<<<<<<< HEAD
                         help="if toggled, this experiment will be tracked with Weights and Biases")
-    parser.add_argument("--wandb-project-name", type=str, default="cleanRL",
+    parser.add_argument("--wandb-project-name", type=str, default="syllabus",
                         help="the wandb's project name")
-=======
-        help="if toggled, this experiment will be tracked with Weights and Biases")
-    parser.add_argument("--wandb-project-name", type=str, default="syllabus",
-        help="the wandb's project name")
->>>>>>> cbc7671a
     parser.add_argument("--wandb-entity", type=str, default=None,
                         help="the entity (team) of wandb's project")
     parser.add_argument("--capture-video", type=lambda x: bool(strtobool(x)), default=False, nargs="?", const=True,
@@ -192,36 +186,6 @@
     return mean_returns, stddev_returns, normalized_mean_returns
 
 
-<<<<<<< HEAD
-=======
-# def evaluate(ev_envs, use_train_seeds=False):
-#     num_episodes = 10
-#     eval_returns = []
-#     eval_lengths = []
-#     if use_train_seeds:
-#         seeds = list(range(args.num_envs))
-#     else:
-#         seeds = [random.randint(0, 100000) for _ in range(args.num_envs)]
-#     ev_envs.seed(seeds)
-#     eval_obs = ev_envs.reset()
-#     while len(eval_returns) < num_episodes:
-#         with torch.no_grad():
-#             eval_action, _, _, _ = agent.get_action_and_value(torch.Tensor(eval_obs).to(device), deterministic=True)
-#         eval_obs, _, _, eval_info = ev_envs.step(eval_action.cpu().numpy())
-#         for item in eval_info:
-#             if "episode" in item.keys():
-#                 eval_returns.append(item['episode']['r'])
-#                 eval_lengths.append(item['episode']['l'])
-
-#     mean_returns = np.mean(eval_returns)
-#     stddev_returns = np.std(eval_returns)
-#     mean_lengths = np.mean(eval_lengths)
-#     env_min, env_max = PROCGEN_RETURN_BOUNDS[args.env_id]
-#     normalized_mean_returns = (mean_returns - env_min) / (env_max - env_min)
-#     return mean_returns, stddev_returns, mean_lengths, normalized_mean_returns
-
-
->>>>>>> cbc7671a
 if __name__ == "__main__":
     args = parse_args()
     run_name = f"{args.env_id}__{args.exp_name}__{args.seed}__{int(time.time())}"
