from typing import Any, Callable, Dict

import gymnasium as gym
import numpy as np
import ray
<<<<<<< HEAD
from pettingzoo.utils.wrappers.base_parallel import BaseParallelWrapper
from gymnasium.utils.step_api_compatibility import step_api_compatibility
from syllabus.core import Curriculum
from syllabus.core.task_interface import TaskEnv, TaskWrapper, PettingZooTaskWrapper
=======
from gymnasium.utils.step_api_compatibility import step_api_compatibility

from syllabus.core import Curriculum, MultiProcessingCurriculumWrapper, MultiProcessingComponents, TaskEnv, TaskWrapper
>>>>>>> 63dc8f62
from syllabus.task_space import TaskSpace


class MultiProcessingSyncWrapper(gym.Wrapper):
    """
    This wrapper is used to set the task on reset for a Gym environments running
    on parallel processes created using multiprocessing.Process. Meant to be used
    with a QueueLearningProgressCurriculum running on the main process.
    """

    def __init__(self,
                 env,
                 components: MultiProcessingComponents,
                 update_on_step: bool = False,   # TODO: Fine grained control over which step elements are used. Controlled by curriculum?
                 update_on_progress: bool = False,   # TODO: Fine grained control over which step elements are used. Controlled by curriculum?
                 batch_size: int = 100,
                 buffer_size: int = 2,  # Having an extra task in the buffer minimizes wait time at reset
                 task_space: TaskSpace = None,
                 global_task_completion: Callable[[Curriculum, np.ndarray, float, bool, Dict[str, Any]], bool] = None):
        # TODO: reimplement global task progress metrics
        assert isinstance(task_space, TaskSpace), f"task_space must be a TaskSpace object. Got {type(task_space)} instead."
        super().__init__(env)
        self.env = env
        self.components = components
        self._latest_task = None
        self.task_queue = components.task_queue
        self.update_queue = components.update_queue
        self.task_space = task_space
        self.update_on_step = update_on_step
        self.update_on_progress = update_on_progress
        self.batch_size = batch_size
        self.global_task_completion = global_task_completion
        self.task_progress = 0.0
        self._batch_step = 0
        self.instance_id = components.get_id()

        self.episode_length = 0
        self.episode_return = 0

        # Create batch buffers for step updates
        if self.update_on_step:
            self._obs = [None] * self.batch_size
            self._rews = np.zeros(self.batch_size, dtype=np.float32)
            self._terms = np.zeros(self.batch_size, dtype=bool)
            self._truncs = np.zeros(self.batch_size, dtype=bool)
            self._infos = [None] * self.batch_size
            self._tasks = [None] * self.batch_size
            self._task_progresses = [None] * self.batch_size

        # Request initial task
        assert buffer_size > 0, "Buffer size must be greater than 0 to sample initial task for envs."
        for _ in range(buffer_size):
            update = {
                "update_type": "noop",
                "metrics": None,
                "request_sample": True,
            }
            self.components.put_update(update)

    def reset(self, *args, **kwargs):
        self.step_updates = []
        self.task_progress = 0.0
        self.episode_length = 0
        self.episode_return = 0

        message = self.components.get_task()    # Blocks until a task is available
        next_task = self.task_space.decode(message["next_task"])
        self._latest_task = next_task

        # Add any new tasks
        if "added_tasks" in message:
            added_tasks = message["added_tasks"]
            for add_task in added_tasks:
                self.env.add_task(add_task)
        return self.env.reset(*args, new_task=next_task, **kwargs)

    def step(self, action):
        obs, rew, term, trunc, info = step_api_compatibility(self.env.step(action), output_truncation_bool=True)
        self.episode_length += 1
        self.episode_return += rew
        self.task_progress = info.get("task_completion", 0.0)

        # Update curriculum with step info
        if self.update_on_step:
            self._obs[self._batch_step] = obs
            self._rews[self._batch_step] = rew
            self._terms[self._batch_step] = term
            self._truncs[self._batch_step] = trunc
            self._infos[self._batch_step] = info
            self._tasks[self._batch_step] = self.task_space.encode(self.get_task())
            self._task_progresses[self._batch_step] = self.task_progress
            self._batch_step += 1

            # Send batched updates
            if self._batch_step >= self.batch_size or term or trunc:
                updates = self._package_step_updates()
                self.components.put_update(updates)
                self._batch_step = 0

        # Episode update
        if term or trunc:
            # Task progress
            task_update = {
                "update_type": "task_progress",
                "metrics": ((self.task_space.encode(self.env.task), self.task_progress)),
                "env_id": self.instance_id,
                "request_sample": False,
            }
            episode_update = {
                "update_type": "episode",
                "metrics": (self.episode_return, self.episode_length, self.task_space.encode(self.env.task)),
                "env_id": self.instance_id,
                "request_sample": True
            }
            self.components.put_update([task_update, episode_update])

        return obs, rew, term, trunc, info

    def _package_step_updates(self):
        step_batch = {
            "update_type": "step_batch",
            "metrics": ([self._tasks[:self._batch_step], self._obs[:self._batch_step], self._rews[:self._batch_step], self._terms[:self._batch_step], self._truncs[:self._batch_step], self._infos[:self._batch_step]],),
            "env_id": self.instance_id,
            "request_sample": False
        }
        update = [step_batch]

        if self.update_on_progress:
            task_batch = {
                "update_type": "task_progress_batch",
                "metrics": (self._tasks[:self._batch_step], self._task_progresses[:self._batch_step],),
                "env_id": self.instance_id,
                "request_sample": False
            }
            update.append(task_batch)
        return update

    def add_task(self, task):
        update = {
            "update_type": "add_task",
            "metrics": task
        }
        self.update_queue.put(update)

    def get_task(self):
        # Allow user to reject task
        if hasattr(self.env, "task"):
            return self.env.task
        return self._latest_task

    def __getattr__(self, attr):
        env_attr = getattr(self.env, attr, None)
        if env_attr is not None:
            return env_attr


<<<<<<< HEAD
class PettingZooMultiProcessingSyncWrapper(BaseParallelWrapper):
    """
    This wrapper is used to set the task on reset for a Gym environments running
    on parallel processes created using multiprocessing.Process. Meant to be used
    with a QueueLearningProgressCurriculum running on the main process.
    """
    def __init__(self,
                 env,
                 task_queue: SimpleQueue,
                 update_queue: SimpleQueue,
                 update_on_step: bool = True,   # TODO: Fine grained control over which step elements are used. Controlled by curriculum?
                 buffer_size: int = 1,
                 task_space: TaskSpace = None,
                 global_task_completion: Callable[[Curriculum, np.ndarray, float, bool, Dict[str, Any]], bool] = None):
        assert isinstance(task_space, TaskSpace), f"task_space must be a TaskSpace object. Got {type(task_space)} instead."
        super().__init__(env)
        self.env = env
        self.task_queue = task_queue
        self.update_queue = update_queue
        self.task_space = task_space
        self.update_on_step = update_on_step
        self.global_task_completion = global_task_completion
        self.task_progress = 0.0
        self.step_updates = []
        self.warned_once = False
        self._first_episode = True

        # Request initial task
        for _ in range(buffer_size):
            update = {
                "update_type": "noop",
                "metrics": None,
                "request_sample": True,
            }
            self.update_queue.put(update)

    def reset(self, *args, **kwargs):
        self.step_updates = []
        self.task_progress = 0.0
        message = self.task_queue.get()     # Blocks until a task is available
        next_task = self.task_space.decode(message["next_task"])
        # Add any new tasks
        if "added_tasks" in message:
            added_tasks = message["added_tasks"]
            for add_task in added_tasks:
                self.env.add_task(add_task)
        return self.env.reset(*args, new_task=next_task, **kwargs)

    def step(self, action):
        obs, rews, terms, truncs, infos = self.env.step(action)

        if "task_completion" in list(infos.values())[0]:
            self.task_progress = max([info["task_completion"] for info in infos.values()])

        is_finished = (len(self.env.agents) == 0) or all(terms.values())
        # Update curriculum with step info
        if self.update_on_step:
            # Environment outputs
            # TODO: Create a better system for aggregating step results in different ways. Maybe custom aggregation functions
            self.step_updates.append({
                "update_type": "step",
                "metrics": (obs, sum(rews.values()), all(terms.values()), all(truncs.values()), list(infos.values())[0]),
                "request_sample": False
            })
            # Task progress
            self.step_updates.append({
                "update_type": "task_progress",
                "metrics": ((self.task_space.encode(self.env.task), self.task_progress)),
                "request_sample": is_finished
            })
            # Send batched updates
            if len(self.step_updates) >= 1000 or is_finished:
                self.update_queue.put(self.step_updates)
                self.step_updates = []
        elif is_finished:
            # Task progress
            update = {
                "update_type": "task_progress",
                "metrics": ((self.task_space.encode(self.env.task), self.task_progress)),
                "request_sample": True,
            }
            self.update_queue.put(update)
        return obs, rews, terms, truncs, infos

    def add_task(self, task):
        update = {
            "update_type": "add_task",
            "metrics": task
        }
        self.update_queue.put(update)

    def __getattr__(self, attr):
        env_attr = getattr(self.env, attr, None)
        if env_attr is not None:
            return env_attr
=======
# TODO: Fix this and refactor
# class PettingZooMultiProcessingSyncWrapper(BaseParallelWraper):
#     """
#     This wrapper is used to set the task on reset for a Gym environments running
#     on parallel processes created using multiprocessing.Process. Meant to be used
#     with a QueueLearningProgressCurriculum running on the main process.
#     """
#     def __init__(self,
#                  env,
#                  task_queue: SimpleQueue,
#                  update_queue: SimpleQueue,
#                  update_on_step: bool = True,   # TODO: Fine grained control over which step elements are used. Controlled by curriculum?
#                  default_task=None,
#                  task_space: TaskSpace = None,
#                  global_task_completion: Callable[[Curriculum, np.ndarray, float, bool, Dict[str, Any]], bool] = None):
#         super().__init__(env)
#         self.env = env
#         self.task_queue = task_queue
#         self.update_queue = update_queue
#         self.task_space = task_space
#         self.update_on_step = update_on_step
#         self.global_task_completion = global_task_completion
#         self.task_completion = 0.0
#         self.warned_once = False
#         self.step_results = []
#         if task_space.contains(default_task):
#             self.default_task = default_task

#         # Request initial task
#         update = {
#             "update_type": "noop",
#             "metrics": None,
#             "request_sample": True
#         }
#         self.update_queue.put(update)

#     @property
#     def agents(self):
#         return self.env.agents

#     def reset(self, *args, **kwargs):
#         self.step_results = []

#         # Update curriculum
#         update = {
#             "update_type": "complete",
#             "metrics": (self.task_space.encode(self.env.task), self.task_completion),
#             "request_sample": True
#         }
#         self.update_queue.put(update)
#         self.task_completion = 0.0

#         # Sample new task
#         if self.task_queue.empty():
#             # Choose default task if it is set, or keep the current task
#             next_task = self.default_task if self.default_task is not None else self.task_space.sample()
#             if not self.warned_once:
#                 print("\nTask queue was empty, selecting default task. This warning will not print again for this environment.\n")
#                 self.warned_once = False
#         else:
#             message = self.task_queue.get()
#             next_task = self.task_space.decode(message["next_task"])
#             if "add_task" in message:
#                 self.env.add_task(message["add_task"])
#         return self.env.reset(*args, new_task=next_task, **kwargs)

#     def step(self, action):
#         obs, rew, term, trunc, info = self.env.step(action)

#         if "task_completion" in info:
#             if self.global_task_completion is not None:
#                 self.task_completion = self.global_task_completion(self.curriculum, obs, rew, term, trunc, info)
#             else:
#                 self.task_completion = info["task_completion"]

#         if self.update_on_step:
#             self.step_results.append((obs, rew, term, trunc, info))
#             if len(self.step_results) >= 2000:
#                 update = {
#                     "update_type": "step_batch",
#                     "metrics": (self.step_results,),
#                     "request_sample": False
#                 }
#                 self.update_queue.put(update)
#                 self.step_results = []

#         return obs, rew, term, trunc, info

#     def add_task(self, task):
#         update = {
#             "update_type": "add_task",
#             "metrics": task
#         }
#         self.update_queue.put(update)

#     def __getattr__(self, attr):
#         env_attr = getattr(self.env, attr, None)
#         if env_attr:
#             return env_attr
>>>>>>> 63dc8f62


class RaySyncWrapper(gym.Wrapper):
    """
    This wrapper is used to set the task on reset for a Gym environments running
    on parallel processes created using ray. Meant to be used with a
    RayLearningProgressCurriculum running on the main process.
    """
    def __init__(self,
                 env,
                 update_on_step: bool = True,
                 task_space: gym.Space = None,
                 global_task_completion: Callable[[Curriculum, np.ndarray, float, bool, Dict[str, Any]], bool] = None):
        assert isinstance(env, TaskWrapper) or isinstance(env, TaskEnv) or isinstance(env, PettingZooTaskWrapper), "Env must implement the task API"
        super().__init__(env)
        self.env = env
        self.update_on_step = update_on_step    # Disable to improve performance
        self.task_space = task_space
        self.curriculum = ray.get_actor("curriculum")
        self.task_completion = 0.0
        self.global_task_completion = global_task_completion
        self.step_results = []

    def reset(self, *args, **kwargs):
        self.step_results = []

        # Update curriculum
        update = {
            "update_type": "task_progress",
            "metrics": (self.env.task, self.task_completion),
            "request_sample": True
        }
        self.curriculum.update.remote(update)
        self.task_completion = 0.0

        # Sample new task
        sample = ray.get(self.curriculum.sample.remote())
        next_task = sample[0]

        return self.env.reset(*args, new_task=next_task, **kwargs)

    def step(self, action):
        obs, rew, term, trunc, info = self.env.step(action)

        if "task_completion" in info:
            if self.global_task_completion is not None:
                # TODO: Hide rllib interface?
                self.task_completion = self.global_task_completion(self.curriculum, obs, rew, term, trunc, info)
            else:
                self.task_completion = info["task_completion"]

        # TODO: Optimize
        if self.update_on_step:
            self.step_results.append((obs, rew, term, trunc, info))
            if len(self.step_results) >= 1000 or term or trunc:
                update = {
                    "update_type": "step_batch",
                    "metrics": (self.step_results,),
                    "request_sample": False
                }
                self.curriculum.update.remote(update)
                self.step_results = []

        return obs, rew, term, trunc, info

    def change_task(self, new_task):
        """
        Changes the task of the existing environment to the new_task.

        Each environment will implement tasks differently. The easiest system would be to call a
        function or set an instance variable to change the task.

        Some environments may need to be reset or even reinitialized to change the task.
        If you need to reset or re-init the environment here, make sure to check
        that it is not in the middle of an episode to avoid unexpected behavior.
        """
        self.env.change_task(new_task)

    def add_task(self, task):
        self.curriculum.add_task.remote(task)

    def __getattr__(self, attr):
        env_attr = getattr(self.env, attr, None)
        if env_attr:
            return env_attr


class PettingZooRaySyncWrapper(BaseParallelWrapper):
    """
    This wrapper is used to set the task on reset for a Gym environments running
    on parallel processes created using ray. Meant to be used with a
    RayLearningProgressCurriculum running on the main process.
    """
    def __init__(self,
                 env,
                 update_on_step: bool = True,
                 task_space: gym.Space = None,
                 global_task_completion: Callable[[Curriculum, np.ndarray, float, bool, Dict[str, Any]], bool] = None):
        assert isinstance(env, TaskWrapper) or isinstance(env, TaskEnv) or isinstance(env, PettingZooTaskWrapper), "Env must implement the task API"
        super().__init__(env)
        self.env = env
        self.update_on_step = update_on_step    # Disable to improve performance
        self.task_space = task_space
        self.curriculum = ray.get_actor("curriculum")
        self.task_completion = 0.0
        self.global_task_completion = global_task_completion
        self.step_results = []

    def reset(self, *args, **kwargs):
        self.step_results = []

        # Update curriculum
        update = {
            "update_type": "task_progress",
            "metrics": (self.env.task, self.task_completion),
            "request_sample": True
        }
        self.curriculum.update.remote(update)
        self.task_completion = 0.0

        # Sample new task
        sample = ray.get(self.curriculum.sample.remote())
        next_task = sample[0]

        return self.env.reset(*args, new_task=next_task, **kwargs)

    def step(self, action):
        obs, rew, term, trunc, info = self.env.step(action)

        if "task_completion" in info:
            if self.global_task_completion is not None:
                # TODO: Hide rllib interface?
                self.task_completion = self.global_task_completion(self.curriculum, obs, rew, term, trunc, info)
            else:
                self.task_completion = info["task_completion"]

        # TODO: Optimize
        if self.update_on_step:
            self.step_results.append((obs, rew, term, trunc, info))
            if len(self.step_results) >= 1000 or term or trunc:
                update = {
                    "update_type": "step_batch",
                    "metrics": (self.step_results,),
                    "request_sample": False
                }
                self.curriculum.update.remote(update)
                self.step_results = []

        return obs, rew, term, trunc, info

    def change_task(self, new_task):
        """
        Changes the task of the existing environment to the new_task.

        Each environment will implement tasks differently. The easiest system would be to call a
        function or set an instance variable to change the task.

        Some environments may need to be reset or even reinitialized to change the task.
        If you need to reset or re-init the environment here, make sure to check
        that it is not in the middle of an episode to avoid unexpected behavior.
        """
        self.env.change_task(new_task)

    def add_task(self, task):
        self.curriculum.add_task.remote(task)

    def __getattr__(self, attr):
        env_attr = getattr(self.env, attr, None)
        if env_attr:
            return env_attr<|MERGE_RESOLUTION|>--- conflicted
+++ resolved
@@ -3,16 +3,9 @@
 import gymnasium as gym
 import numpy as np
 import ray
-<<<<<<< HEAD
-from pettingzoo.utils.wrappers.base_parallel import BaseParallelWrapper
 from gymnasium.utils.step_api_compatibility import step_api_compatibility
-from syllabus.core import Curriculum
-from syllabus.core.task_interface import TaskEnv, TaskWrapper, PettingZooTaskWrapper
-=======
-from gymnasium.utils.step_api_compatibility import step_api_compatibility
-
-from syllabus.core import Curriculum, MultiProcessingCurriculumWrapper, MultiProcessingComponents, TaskEnv, TaskWrapper
->>>>>>> 63dc8f62
+
+from syllabus.core import Curriculum, MultiProcessingComponents, TaskEnv, TaskWrapper
 from syllabus.task_space import TaskSpace
 
 
@@ -23,17 +16,23 @@
     with a QueueLearningProgressCurriculum running on the main process.
     """
 
-    def __init__(self,
-                 env,
-                 components: MultiProcessingComponents,
-                 update_on_step: bool = False,   # TODO: Fine grained control over which step elements are used. Controlled by curriculum?
-                 update_on_progress: bool = False,   # TODO: Fine grained control over which step elements are used. Controlled by curriculum?
-                 batch_size: int = 100,
-                 buffer_size: int = 2,  # Having an extra task in the buffer minimizes wait time at reset
-                 task_space: TaskSpace = None,
-                 global_task_completion: Callable[[Curriculum, np.ndarray, float, bool, Dict[str, Any]], bool] = None):
+    def __init__(
+        self,
+        env,
+        components: MultiProcessingComponents,
+        update_on_step: bool = False,  # TODO: Fine grained control over which step elements are used. Controlled by curriculum?
+        update_on_progress: bool = False,  # TODO: Fine grained control over which step elements are used. Controlled by curriculum?
+        batch_size: int = 100,
+        buffer_size: int = 2,  # Having an extra task in the buffer minimizes wait time at reset
+        task_space: TaskSpace = None,
+        global_task_completion: Callable[
+            [Curriculum, np.ndarray, float, bool, Dict[str, Any]], bool
+        ] = None,
+    ):
         # TODO: reimplement global task progress metrics
-        assert isinstance(task_space, TaskSpace), f"task_space must be a TaskSpace object. Got {type(task_space)} instead."
+        assert isinstance(
+            task_space, TaskSpace
+        ), f"task_space must be a TaskSpace object. Got {type(task_space)} instead."
         super().__init__(env)
         self.env = env
         self.components = components
@@ -63,7 +62,9 @@
             self._task_progresses = [None] * self.batch_size
 
         # Request initial task
-        assert buffer_size > 0, "Buffer size must be greater than 0 to sample initial task for envs."
+        assert (
+            buffer_size > 0
+        ), "Buffer size must be greater than 0 to sample initial task for envs."
         for _ in range(buffer_size):
             update = {
                 "update_type": "noop",
@@ -78,7 +79,7 @@
         self.episode_length = 0
         self.episode_return = 0
 
-        message = self.components.get_task()    # Blocks until a task is available
+        message = self.components.get_task()  # Blocks until a task is available
         next_task = self.task_space.decode(message["next_task"])
         self._latest_task = next_task
 
@@ -90,7 +91,9 @@
         return self.env.reset(*args, new_task=next_task, **kwargs)
 
     def step(self, action):
-        obs, rew, term, trunc, info = step_api_compatibility(self.env.step(action), output_truncation_bool=True)
+        obs, rew, term, trunc, info = step_api_compatibility(
+            self.env.step(action), output_truncation_bool=True
+        )
         self.episode_length += 1
         self.episode_return += rew
         self.task_progress = info.get("task_completion", 0.0)
@@ -117,15 +120,21 @@
             # Task progress
             task_update = {
                 "update_type": "task_progress",
-                "metrics": ((self.task_space.encode(self.env.task), self.task_progress)),
+                "metrics": (
+                    (self.task_space.encode(self.env.task), self.task_progress)
+                ),
                 "env_id": self.instance_id,
                 "request_sample": False,
             }
             episode_update = {
                 "update_type": "episode",
-                "metrics": (self.episode_return, self.episode_length, self.task_space.encode(self.env.task)),
+                "metrics": (
+                    self.episode_return,
+                    self.episode_length,
+                    self.task_space.encode(self.env.task),
+                ),
                 "env_id": self.instance_id,
-                "request_sample": True
+                "request_sample": True,
             }
             self.components.put_update([task_update, episode_update])
 
@@ -134,27 +143,36 @@
     def _package_step_updates(self):
         step_batch = {
             "update_type": "step_batch",
-            "metrics": ([self._tasks[:self._batch_step], self._obs[:self._batch_step], self._rews[:self._batch_step], self._terms[:self._batch_step], self._truncs[:self._batch_step], self._infos[:self._batch_step]],),
+            "metrics": (
+                [
+                    self._tasks[: self._batch_step],
+                    self._obs[: self._batch_step],
+                    self._rews[: self._batch_step],
+                    self._terms[: self._batch_step],
+                    self._truncs[: self._batch_step],
+                    self._infos[: self._batch_step],
+                ],
+            ),
             "env_id": self.instance_id,
-            "request_sample": False
+            "request_sample": False,
         }
         update = [step_batch]
 
         if self.update_on_progress:
             task_batch = {
                 "update_type": "task_progress_batch",
-                "metrics": (self._tasks[:self._batch_step], self._task_progresses[:self._batch_step],),
+                "metrics": (
+                    self._tasks[: self._batch_step],
+                    self._task_progresses[: self._batch_step],
+                ),
                 "env_id": self.instance_id,
-                "request_sample": False
+                "request_sample": False,
             }
             update.append(task_batch)
         return update
 
     def add_task(self, task):
-        update = {
-            "update_type": "add_task",
-            "metrics": task
-        }
+        update = {"update_type": "add_task", "metrics": task}
         self.update_queue.put(update)
 
     def get_task(self):
@@ -169,48 +187,80 @@
             return env_attr
 
 
-<<<<<<< HEAD
 class PettingZooMultiProcessingSyncWrapper(BaseParallelWrapper):
     """
     This wrapper is used to set the task on reset for a Gym environments running
     on parallel processes created using multiprocessing.Process. Meant to be used
     with a QueueLearningProgressCurriculum running on the main process.
     """
-    def __init__(self,
-                 env,
-                 task_queue: SimpleQueue,
-                 update_queue: SimpleQueue,
-                 update_on_step: bool = True,   # TODO: Fine grained control over which step elements are used. Controlled by curriculum?
-                 buffer_size: int = 1,
-                 task_space: TaskSpace = None,
-                 global_task_completion: Callable[[Curriculum, np.ndarray, float, bool, Dict[str, Any]], bool] = None):
-        assert isinstance(task_space, TaskSpace), f"task_space must be a TaskSpace object. Got {type(task_space)} instead."
+
+    def __init__(
+        self,
+        env,
+        components: MultiProcessingComponents,
+        update_on_step: bool = False,  # TODO: Fine grained control over which step elements are used. Controlled by curriculum?
+        update_on_progress: bool = False,  # TODO: Fine grained control over which step elements are used. Controlled by curriculum?
+        batch_size: int = 100,
+        buffer_size: int = 2,  # Having an extra task in the buffer minimizes wait time at reset
+        task_space: TaskSpace = None,
+        global_task_completion: Callable[
+            [Curriculum, np.ndarray, float, bool, Dict[str, Any]], bool
+        ] = None,
+    ):
+        # TODO: reimplement global task progress metrics
+        assert isinstance(
+            task_space, TaskSpace
+        ), f"task_space must be a TaskSpace object. Got {type(task_space)} instead."
         super().__init__(env)
         self.env = env
-        self.task_queue = task_queue
-        self.update_queue = update_queue
+        self.components = components
+        self._latest_task = None
+        self.task_queue = components.task_queue
+        self.update_queue = components.update_queue
         self.task_space = task_space
         self.update_on_step = update_on_step
+        self.update_on_progress = update_on_progress
+        self.batch_size = batch_size
         self.global_task_completion = global_task_completion
         self.task_progress = 0.0
-        self.step_updates = []
-        self.warned_once = False
-        self._first_episode = True
+        self._batch_step = 0
+        self.instance_id = components.get_id()
+
+        self.episode_length = 0
+        self.episode_return = 0
+
+        # Create batch buffers for step updates
+        if self.update_on_step:
+            self._obs = [None] * self.batch_size
+            self._rews = np.zeros(self.batch_size, dtype=np.float32)
+            self._terms = np.zeros(self.batch_size, dtype=bool)
+            self._truncs = np.zeros(self.batch_size, dtype=bool)
+            self._infos = [None] * self.batch_size
+            self._tasks = [None] * self.batch_size
+            self._task_progresses = [None] * self.batch_size
 
         # Request initial task
+        assert (
+            buffer_size > 0
+        ), "Buffer size must be greater than 0 to sample initial task for envs."
         for _ in range(buffer_size):
             update = {
                 "update_type": "noop",
                 "metrics": None,
                 "request_sample": True,
             }
-            self.update_queue.put(update)
+            self.components.put_update(update)
 
     def reset(self, *args, **kwargs):
         self.step_updates = []
         self.task_progress = 0.0
-        message = self.task_queue.get()     # Blocks until a task is available
+        self.episode_length = 0
+        self.episode_return = 0
+
+        message = self.components.get_task()  # Blocks until a task is available
         next_task = self.task_space.decode(message["next_task"])
+        self._latest_task = next_task
+
         # Add any new tasks
         if "added_tasks" in message:
             added_tasks = message["added_tasks"]
@@ -219,53 +269,102 @@
         return self.env.reset(*args, new_task=next_task, **kwargs)
 
     def step(self, action):
-        obs, rews, terms, truncs, infos = self.env.step(action)
-
-        if "task_completion" in list(infos.values())[0]:
-            self.task_progress = max([info["task_completion"] for info in infos.values()])
-
-        is_finished = (len(self.env.agents) == 0) or all(terms.values())
+        obs, rew, term, trunc, info = step_api_compatibility(
+            self.env.step(action), output_truncation_bool=True
+        )
+        self.episode_length += 1
+        self.episode_return += rew
+        self.task_progress = info.get("task_completion", 0.0)
+
         # Update curriculum with step info
         if self.update_on_step:
-            # Environment outputs
-            # TODO: Create a better system for aggregating step results in different ways. Maybe custom aggregation functions
-            self.step_updates.append({
-                "update_type": "step",
-                "metrics": (obs, sum(rews.values()), all(terms.values()), all(truncs.values()), list(infos.values())[0]),
-                "request_sample": False
-            })
+            self._obs[self._batch_step] = obs
+            self._rews[self._batch_step] = rew
+            self._terms[self._batch_step] = term
+            self._truncs[self._batch_step] = trunc
+            self._infos[self._batch_step] = info
+            self._tasks[self._batch_step] = self.task_space.encode(self.get_task())
+            self._task_progresses[self._batch_step] = self.task_progress
+            self._batch_step += 1
+
+            # Send batched updates
+            if self._batch_step >= self.batch_size or term or trunc:
+                updates = self._package_step_updates()
+                self.components.put_update(updates)
+                self._batch_step = 0
+
+        # Episode update
+        if term or trunc:
             # Task progress
-            self.step_updates.append({
+            task_update = {
                 "update_type": "task_progress",
-                "metrics": ((self.task_space.encode(self.env.task), self.task_progress)),
-                "request_sample": is_finished
-            })
-            # Send batched updates
-            if len(self.step_updates) >= 1000 or is_finished:
-                self.update_queue.put(self.step_updates)
-                self.step_updates = []
-        elif is_finished:
-            # Task progress
-            update = {
-                "update_type": "task_progress",
-                "metrics": ((self.task_space.encode(self.env.task), self.task_progress)),
+                "metrics": (
+                    (self.task_space.encode(self.env.task), self.task_progress)
+                ),
+                "env_id": self.instance_id,
+                "request_sample": False,
+            }
+            episode_update = {
+                "update_type": "episode",
+                "metrics": (
+                    self.episode_return,
+                    self.episode_length,
+                    self.task_space.encode(self.env.task),
+                ),
+                "env_id": self.instance_id,
                 "request_sample": True,
             }
-            self.update_queue.put(update)
-        return obs, rews, terms, truncs, infos
+            self.components.put_update([task_update, episode_update])
+
+        return obs, rew, term, trunc, info
+
+    def _package_step_updates(self):
+        step_batch = {
+            "update_type": "step_batch",
+            "metrics": (
+                [
+                    self._tasks[: self._batch_step],
+                    self._obs[: self._batch_step],
+                    self._rews[: self._batch_step],
+                    self._terms[: self._batch_step],
+                    self._truncs[: self._batch_step],
+                    self._infos[: self._batch_step],
+                ],
+            ),
+            "env_id": self.instance_id,
+            "request_sample": False,
+        }
+        update = [step_batch]
+
+        if self.update_on_progress:
+            task_batch = {
+                "update_type": "task_progress_batch",
+                "metrics": (
+                    self._tasks[: self._batch_step],
+                    self._task_progresses[: self._batch_step],
+                ),
+                "env_id": self.instance_id,
+                "request_sample": False,
+            }
+            update.append(task_batch)
+        return update
 
     def add_task(self, task):
-        update = {
-            "update_type": "add_task",
-            "metrics": task
-        }
+        update = {"update_type": "add_task", "metrics": task}
         self.update_queue.put(update)
+
+    def get_task(self):
+        # Allow user to reject task
+        if hasattr(self.env, "task"):
+            return self.env.task
+        return self._latest_task
 
     def __getattr__(self, attr):
         env_attr = getattr(self.env, attr, None)
         if env_attr is not None:
             return env_attr
-=======
+
+
 # TODO: Fix this and refactor
 # class PettingZooMultiProcessingSyncWrapper(BaseParallelWraper):
 #     """
@@ -365,7 +464,6 @@
 #         env_attr = getattr(self.env, attr, None)
 #         if env_attr:
 #             return env_attr
->>>>>>> 63dc8f62
 
 
 class RaySyncWrapper(gym.Wrapper):
@@ -374,15 +472,24 @@
     on parallel processes created using ray. Meant to be used with a
     RayLearningProgressCurriculum running on the main process.
     """
-    def __init__(self,
-                 env,
-                 update_on_step: bool = True,
-                 task_space: gym.Space = None,
-                 global_task_completion: Callable[[Curriculum, np.ndarray, float, bool, Dict[str, Any]], bool] = None):
-        assert isinstance(env, TaskWrapper) or isinstance(env, TaskEnv) or isinstance(env, PettingZooTaskWrapper), "Env must implement the task API"
+
+    def __init__(
+        self,
+        env,
+        update_on_step: bool = True,
+        task_space: gym.Space = None,
+        global_task_completion: Callable[
+            [Curriculum, np.ndarray, float, bool, Dict[str, Any]], bool
+        ] = None,
+    ):
+        assert (
+            isinstance(env, TaskWrapper)
+            or isinstance(env, TaskEnv)
+            or isinstance(env, PettingZooTaskWrapper)
+        ), "Env must implement the task API"
         super().__init__(env)
         self.env = env
-        self.update_on_step = update_on_step    # Disable to improve performance
+        self.update_on_step = update_on_step  # Disable to improve performance
         self.task_space = task_space
         self.curriculum = ray.get_actor("curriculum")
         self.task_completion = 0.0
@@ -396,7 +503,7 @@
         update = {
             "update_type": "task_progress",
             "metrics": (self.env.task, self.task_completion),
-            "request_sample": True
+            "request_sample": True,
         }
         self.curriculum.update.remote(update)
         self.task_completion = 0.0
@@ -413,7 +520,9 @@
         if "task_completion" in info:
             if self.global_task_completion is not None:
                 # TODO: Hide rllib interface?
-                self.task_completion = self.global_task_completion(self.curriculum, obs, rew, term, trunc, info)
+                self.task_completion = self.global_task_completion(
+                    self.curriculum, obs, rew, term, trunc, info
+                )
             else:
                 self.task_completion = info["task_completion"]
 
@@ -424,7 +533,7 @@
                 update = {
                     "update_type": "step_batch",
                     "metrics": (self.step_results,),
-                    "request_sample": False
+                    "request_sample": False,
                 }
                 self.curriculum.update.remote(update)
                 self.step_results = []
@@ -459,15 +568,24 @@
     on parallel processes created using ray. Meant to be used with a
     RayLearningProgressCurriculum running on the main process.
     """
-    def __init__(self,
-                 env,
-                 update_on_step: bool = True,
-                 task_space: gym.Space = None,
-                 global_task_completion: Callable[[Curriculum, np.ndarray, float, bool, Dict[str, Any]], bool] = None):
-        assert isinstance(env, TaskWrapper) or isinstance(env, TaskEnv) or isinstance(env, PettingZooTaskWrapper), "Env must implement the task API"
+
+    def __init__(
+        self,
+        env,
+        update_on_step: bool = True,
+        task_space: gym.Space = None,
+        global_task_completion: Callable[
+            [Curriculum, np.ndarray, float, bool, Dict[str, Any]], bool
+        ] = None,
+    ):
+        assert (
+            isinstance(env, TaskWrapper)
+            or isinstance(env, TaskEnv)
+            or isinstance(env, PettingZooTaskWrapper)
+        ), "Env must implement the task API"
         super().__init__(env)
         self.env = env
-        self.update_on_step = update_on_step    # Disable to improve performance
+        self.update_on_step = update_on_step  # Disable to improve performance
         self.task_space = task_space
         self.curriculum = ray.get_actor("curriculum")
         self.task_completion = 0.0
@@ -481,7 +599,7 @@
         update = {
             "update_type": "task_progress",
             "metrics": (self.env.task, self.task_completion),
-            "request_sample": True
+            "request_sample": True,
         }
         self.curriculum.update.remote(update)
         self.task_completion = 0.0
@@ -498,7 +616,9 @@
         if "task_completion" in info:
             if self.global_task_completion is not None:
                 # TODO: Hide rllib interface?
-                self.task_completion = self.global_task_completion(self.curriculum, obs, rew, term, trunc, info)
+                self.task_completion = self.global_task_completion(
+                    self.curriculum, obs, rew, term, trunc, info
+                )
             else:
                 self.task_completion = info["task_completion"]
 
@@ -509,7 +629,7 @@
                 update = {
                     "update_type": "step_batch",
                     "metrics": (self.step_results,),
-                    "request_sample": False
+                    "request_sample": False,
                 }
                 self.curriculum.update.remote(update)
                 self.step_results = []
