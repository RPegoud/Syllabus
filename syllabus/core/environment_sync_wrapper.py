import time
from typing import Any, Callable, Dict
from multiprocessing import SimpleQueue
import numpy as np

import gym
import ray
from pettingzoo.utils.wrappers.base_parallel import BaseParallelWraper
from syllabus.core import Curriculum, TaskWrapper, PettingZooTaskWrapper


class MultiProcessingSyncWrapper(gym.Wrapper):
    """
    This wrapper is used to set the task on reset for a Gym environments running
    on parallel processes created using multiprocessing.Process. Meant to be used
    with a QueueLearningProgressCurriculum running on the main process.
    """
    def __init__(self,
                 env,
                 task_queue: SimpleQueue,
                 update_queue: SimpleQueue,
                 update_on_step: bool = True,   # TODO: Fine grained control over which step elements are used. Controlled by curriculum?
                 default_task=None,
                 task_space: gym.Space = None,
                 global_task_completion: Callable[[Curriculum, np.ndarray, float, bool, Dict[str, Any]], bool] = None):
        assert isinstance(env, TaskWrapper), "Env must implement the task API"
        super().__init__(env)
        self.env = env
        self.task_queue = task_queue
        self.update_queue = update_queue
        self.task_space = task_space
        self.update_on_step = update_on_step
        self.global_task_completion = global_task_completion
        self.task_completion = 0.0
        self.step_results = []
        if task_space.contains(default_task):
            self.default_task = default_task

        # Request initial task
        update = {
            "update_type": "noop",
            "metrics": None,
            "request_sample": True
        }
        self.update_queue.put(update)

    def reset(self, *args, **kwargs):
        self.step_results = []

        # Update curriculum
        update = {
            "update_type": "complete",
            "metrics": (self.env.task, self.task_completion),
            "request_sample": True
        }
        self.update_queue.put(update)
        self.task_completion = 0.0

        # Sample new task
        if self.task_queue.empty():
            # Choose default task if it is set, or keep the current task
<<<<<<< HEAD
            next_task = self.default_task if self.default_task else self.env.task
=======
            next_task = self.default_task if self.default_task is not None else self.env.task
            # Queue is too short, add tasks as needed
            self.task_queue.put(self.default_task)
>>>>>>> d27addd0
        else:
            next_task = self.task_queue.get()
        return self.env.reset(*args, new_task=next_task, **kwargs)

    def step(self, action):
        obs, rew, done, info = self.env.step(action)

        if "task_completion" in info:
            if self.global_task_completion is not None:
                self.task_completion = self.global_task_completion(self.curriculum, obs, rew, done, info)
            else:
                self.task_completion = info["task_completion"]

        if self.update_on_step:
            self.step_results.append((obs, rew, done, info))
            if len(self.step_results) >= 1000 or done:
                update = {
                    "update_type": "step_batch",
                    "metrics": (self.step_results,),
                    "request_sample": False
                }
                self.update_queue.put(update)
                self.step_results = []

        return obs, rew, done, info


class PettingZooMultiProcessingSyncWrapper(BaseParallelWraper):
    """
    This wrapper is used to set the task on reset for a Gym environments running
    on parallel processes created using multiprocessing.Process. Meant to be used
    with a QueueLearningProgressCurriculum running on the main process.
    """
    def __init__(self,
                 env,
                 task_queue: SimpleQueue,
                 update_queue: SimpleQueue,
                 update_on_step: bool = True,   # TODO: Fine grained control over which step elements are used. Controlled by curriculum?
                 default_task=None,
                 task_space: gym.Space = None,
                 global_task_completion: Callable[[Curriculum, np.ndarray, float, bool, Dict[str, Any]], bool] = None):
        assert isinstance(env, PettingZooTaskWrapper), "Env must implement the task API"
        super().__init__(env)
        self.env = env
        self.task_queue = task_queue
        self.update_queue = update_queue
        self.task_space = task_space
        self.update_on_step = update_on_step
        self.global_task_completion = global_task_completion
        self.task_completion = 0.0
        self.step_results = []
        if task_space.contains(default_task):
            self.default_task = default_task

        # Request initial task
        update = {
            "update_type": "noop",
            "metrics": None,
            "request_sample": True
        }
        self.update_queue.put(update)

    @property
    def agents(self):
        return self.env.agents

    def reset(self, *args, **kwargs):
        self.step_results = []

        # Update curriculum
        update = {
            "update_type": "complete",
            "metrics": (self.env.task, self.task_completion),
            "request_sample": True
        }
        self.update_queue.put(update)
        self.task_completion = 0.0

        # Sample new task
        if self.task_queue.empty():
            # Choose default task if it is set, or keep the current task
            next_task = self.default_task if self.default_task else self.env.task
        else:
            next_task = self.task_queue.get()
        return self.env.reset(*args, new_task=next_task, **kwargs)

    def step(self, action):
        obs, rew, done, info = self.env.step(action)

        if "task_completion" in info:
            if self.global_task_completion is not None:
                self.task_completion = self.global_task_completion(self.curriculum, obs, rew, done, info)
            else:
                self.task_completion = info["task_completion"]

        if self.update_on_step:
            self.step_results.append((obs, rew, done, info))
            if len(self.step_results) >= 1000 or done:
                update = {
                    "update_type": "step_batch",
                    "metrics": (self.step_results,),
                    "request_sample": False
                }
                self.update_queue.put(update)
                self.step_results = []

        return obs, rew, done, info


class RaySyncWrapper(gym.Wrapper):
    """
    This wrapper is used to set the task on reset for a Gym environments running
    on parallel processes created using ray. Meant to be used with a
    RayLearningProgressCurriculum running on the main process.
    """
    def __init__(self,
                 env,
                 update_on_step: bool = True,
                 default_task=None,
                 task_space: gym.Space = None,
                 global_task_completion: Callable[[Curriculum, np.ndarray, float, bool, Dict[str, Any]], bool] = None):
        assert isinstance(env, TaskWrapper) or isinstance(env, PettingZooTaskWrapper), "Env must implement the task API"
        super().__init__(env)
        self.env = env
        self.update_on_step = update_on_step    # Disable to improve performance 10x
        self.task_space = task_space
        if task_space.contains(default_task):
            self.default_task = default_task
        self.curriculum = ray.get_actor("curriculum")
        self.task_completion = 0.0
        self.global_task_completion = global_task_completion
        self.step_results = []

    def reset(self, *args, **kwargs):
        self.step_results = []

        # Update curriculum
        update = {
            "update_type": "complete",
            "metrics": (self.env.task, self.task_completion),
            "request_sample": True
        }
        self.curriculum.update_curriculum.remote(update)
        self.task_completion = 0.0

        # Sample new task
        sample = ray.get(self.curriculum.sample.remote())
        next_task = sample[0]

        return self.env.reset(*args, new_task=next_task, **kwargs)

    def step(self, action):
        obs, rew, done, info = self.env.step(action)

        if "task_completion" in info:
            if self.global_task_completion is not None:
                # TODO: Hide rllib interface?
                self.task_completion = self.global_task_completion(self.curriculum, obs, rew, done, info)
            else:
                self.task_completion = info["task_completion"]

        # TODO: Optimize
        if self.update_on_step:
            self.step_results.append((obs, rew, done, info))
            if len(self.step_results) >= 1000 or done:
                update = {
                    "update_type": "step_batch",
                    "metrics": (self.step_results,),
                    "request_sample": False
                }
                self.curriculum.update_curriculum.remote(update)
                self.step_results = []

        return obs, rew, done, info

    def change_task(self, new_task):
        """
        Changes the task of the existing environment to the new_task.

        Each environment will implement tasks differently. The easiest system would be to call a
        function or set an instance variable to change the task.

        Some environments may need to be reset or even reinitialized to change the task.
        If you need to reset or re-init the environment here, make sure to check
        that it is not in the middle of an episode to avoid unexpected behavior.
        """
        self.env.change_task(new_task)<|MERGE_RESOLUTION|>--- conflicted
+++ resolved
@@ -59,13 +59,7 @@
         # Sample new task
         if self.task_queue.empty():
             # Choose default task if it is set, or keep the current task
-<<<<<<< HEAD
-            next_task = self.default_task if self.default_task else self.env.task
-=======
             next_task = self.default_task if self.default_task is not None else self.env.task
-            # Queue is too short, add tasks as needed
-            self.task_queue.put(self.default_task)
->>>>>>> d27addd0
         else:
             next_task = self.task_queue.get()
         return self.env.reset(*args, new_task=next_task, **kwargs)
