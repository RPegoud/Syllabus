--- conflicted
+++ resolved
@@ -22,18 +22,9 @@
 
         self.gym_space = gym_space
 
-<<<<<<< HEAD
-        # Autogenerate task names for discrete spaces
-        if tasks is None:
-            if isinstance(gym_space, Discrete):
-                tasks = range(gym_space.n)
-            if isinstance(gym_space, MultiDiscrete):
-                tasks = list(itertools.product(*[range(n) for n in gym_space.nvec]))
-=======
         # Autogenerate task names
         if tasks is None:
             tasks = self._generate_task_names(gym_space)
->>>>>>> 2dacf65e
 
         self._task_set = set(tasks) if tasks is not None else None
         self._task_list = tasks
@@ -93,14 +84,6 @@
             decoders = [r[1] for r in results]
             encoder = lambda task: [e(t) for e, t in zip(encoders, task)]
             decoder = lambda task: [d(t) for d, t in zip(decoders, task)]
-<<<<<<< HEAD
-        elif isinstance(space, MultiDiscrete):
-            self._encode_map = {tuple(task): i for i, task in enumerate(tasks)}
-            self._decode_map = {i: tuple(task) for i, task in enumerate(tasks)}
-            # temp = ",".join(str(element) for element in task)
-            encoder = lambda task: self._encode_map[tuple(task)] if tuple(task) in self._encode_map else None
-            decoder = lambda task: self._decode_map[task] if task in self._decode_map else None
-=======
 
         elif isinstance(space, MultiDiscrete):
             assert len(space.nvec) == len(tasks), f"Number of steps in a tasks ({len(space.nvec)}) must match number of discrete options ({len(tasks)})"
@@ -129,7 +112,6 @@
 
             encoder = lambda task: helper(task, space.spaces, tasks, "encode")
             decoder = lambda task: helper(task, space.spaces, tasks, "decode")
->>>>>>> 2dacf65e
         else:
             encoder = lambda task: task
             decoder = lambda task: task
@@ -248,16 +230,13 @@
             return Discrete(self.gym_space.n + amount)
 
     def sample(self):
-<<<<<<< HEAD
         # TODO: Gross
+        assert isinstance(self.gym_space, Discrete) or isinstance(self.gym_space, Box) or isinstance(self.gym_space, Dict) or isinstance(self.gym_space, Tuple)
+
         if isinstance(self.gym_space, MultiDiscrete):
             return self._task_list[np.random.choice(list(range(len(self._task_list))))]
         else:
             return self.decode(self.gym_space.sample())
-=======
-        assert isinstance(self.gym_space, Discrete) or isinstance(self.gym_space, Box) or isinstance(self.gym_space, Dict) or isinstance(self.gym_space, Tuple)
-        return self.decode(self.gym_space.sample())
->>>>>>> 2dacf65e
 
     def list_tasks(self):
         return self._task_list
